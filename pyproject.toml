--- conflicted
+++ resolved
@@ -12,11 +12,8 @@
     "scikit-learn>=1.5.0",
     "seaborn>=0.13.2",
     "pyod>=2.0.1",
-<<<<<<< HEAD
     "codecarbon>=3.0.2"
-=======
     "pydantic>=2.11.2",
->>>>>>> 57aa1bc4
 ]
 requires-python = ">= 3.8"
 authors = [
